--- conflicted
+++ resolved
@@ -17,38 +17,4 @@
 	}
 
 	return CheckRegistrationStatus(c, hd, sw)
-<<<<<<< HEAD
-}
-
-func CheckRegistrationStatus(c *cli.Context, hd *client.HyperdriveClient, sw *client.StakewiseClient) error {
-	// Get wallet response
-	response, err := hd.Api.Wallet.Status()
-	if err != nil {
-		return err
-	}
-
-	// Make sure we have a wallet loaded
-	if !response.Data.WalletStatus.Wallet.IsLoaded {
-		fmt.Println("The node wallet has not been initialized yet. Please run `hyperdrive wallet status` to learn more.")
-		return nil
-	}
-
-	// Get the registration status
-	resp, err := sw.Api.Nodeset.RegistrationStatus()
-	if err != nil {
-		return err
-	}
-	if resp.Data.Registered {
-		fmt.Println("Your node is registered.")
-		return nil
-	}
-
-	fmt.Println("Your node is not currently registered.")
-	if cliutils.Confirm("Would you like to register now so you can upload your validator keys to NodeSet?") {
-		return registerNode(c)
-	}
-
-	return nil
-=======
->>>>>>> 4d328931
 }