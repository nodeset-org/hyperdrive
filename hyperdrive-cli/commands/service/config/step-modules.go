--- conflicted
+++ resolved
@@ -21,13 +21,9 @@
 		for label, box := range modal.checkboxes {
 			switch label {
 			case stakewiseLabel:
-<<<<<<< HEAD
-				box.SetChecked(wiz.md.Config.Stakewise.Enabled.Value)
+				box.SetChecked(wiz.md.Config.StakeWise.Enabled.Value)
 			case constellationLabel:
 				box.SetChecked(wiz.md.Config.Constellation.Enabled.Value)
-=======
-				box.SetChecked(wiz.md.Config.StakeWise.Enabled.Value)
->>>>>>> 26863916
 			}
 		}
 	}
