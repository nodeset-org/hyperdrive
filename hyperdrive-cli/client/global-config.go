package client

import (
	"fmt"
	"reflect"
	"time"

	csconfig "github.com/nodeset-org/hyperdrive-constellation/shared/config"
	hdconfig "github.com/nodeset-org/hyperdrive-daemon/shared/config"
	swconfig "github.com/nodeset-org/hyperdrive-stakewise/shared/config"
	"github.com/rocket-pool/node-manager-core/config"
)

const (
	externalIPTimeout time.Duration = 3 * time.Second
)

// Wrapper for global configuration
type GlobalConfig struct {
<<<<<<< HEAD
	ExternalIP    string
	Hyperdrive    *hdconfig.HyperdriveConfig
	Stakewise     *swconfig.StakeWiseConfig
	Constellation *csconfig.ConstellationConfig
=======
	ExternalIP string

	// Hyperdrive
	Hyperdrive          *hdconfig.HyperdriveConfig
	HyperdriveResources *hdconfig.MergedResources

	// StakeWise
	StakeWise          *swconfig.StakeWiseConfig
	StakeWiseResources *swconfig.StakeWiseResources
>>>>>>> 26863916
}

// Make a new global config
func NewGlobalConfig(hdCfg *hdconfig.HyperdriveConfig, hdSettings []*hdconfig.HyperdriveSettings, swCfg *swconfig.StakeWiseConfig, swSettings []*swconfig.StakeWiseSettings) (*GlobalConfig, error) {
	// Make the config
	cfg := &GlobalConfig{
<<<<<<< HEAD
		Hyperdrive:    hdCfg,
		Stakewise:     swconfig.NewStakeWiseConfig(hdCfg),
		Constellation: csconfig.NewConstellationConfig(hdCfg),
=======
		Hyperdrive: hdCfg,
		StakeWise:  swCfg,
>>>>>>> 26863916
	}

	// Get the HD resources
	network := hdCfg.Network.Value
	for _, setting := range hdSettings {
		if setting.Key == network {
			cfg.HyperdriveResources = &hdconfig.MergedResources{
				NetworkResources:    setting.NetworkResources,
				HyperdriveResources: setting.HyperdriveResources,
			}
			break
		}
	}
	if cfg.HyperdriveResources == nil {
		return nil, fmt.Errorf("could not find hyperdrive resources for network [%s]", network)
	}

	// Get the StakeWise resources
	for _, setting := range swSettings {
		if setting.Key == network {
			cfg.StakeWiseResources = setting.StakeWiseResources
			break
		}
	}
	if cfg.StakeWiseResources == nil {
		return nil, fmt.Errorf("could not find stakewise resources for network [%s]", network)
	}

	/*
		for _, module := range cfg.GetAllModuleConfigs() {
			config.ApplyDefaults(module, hdCfg.Network.Value)
		}
	*/
	return cfg, nil
}

// Get the configs for all of the modules in the system
func (c *GlobalConfig) GetAllModuleConfigs() []hdconfig.IModuleConfig {
	return []hdconfig.IModuleConfig{
<<<<<<< HEAD
		c.Stakewise,
		c.Constellation,
=======
		c.StakeWise,
>>>>>>> 26863916
	}
}

// Serialize the config and all modules
func (c *GlobalConfig) Serialize() map[string]any {
	return c.Hyperdrive.Serialize(c.GetAllModuleConfigs(), false)
}

// Deserialize the config's modules (assumes the Hyperdrive config itself has already been deserialized)
func (c *GlobalConfig) DeserializeModules() error {
	// Load Stakewise
	stakewiseName := c.StakeWise.GetModuleName()
	section, exists := c.Hyperdrive.Modules[stakewiseName]
	if exists {
		configMap, ok := section.(map[string]any)
		if !ok {
			return fmt.Errorf("config module section [%s] is not a map, it's a %s", stakewiseName, reflect.TypeOf(section))
		}
		err := c.StakeWise.Deserialize(configMap, c.Hyperdrive.Network.Value)
		if err != nil {
			return fmt.Errorf("error deserializing stakewise configuration: %w", err)
		}
	}

	// Load Constellation
	constellationName := c.Constellation.GetModuleName()
	section, exists = c.Hyperdrive.Modules[constellationName]
	if exists {
		configMap, ok := section.(map[string]any)
		if !ok {
			return fmt.Errorf("config module section [%s] is not a map, it's a %s", constellationName, reflect.TypeOf(section))
		}
		err := c.Constellation.Deserialize(configMap, c.Hyperdrive.Network.Value)
		if err != nil {
			return fmt.Errorf("error deserializing constellation configuration: %w", err)
		}
	}
	return nil
}

// Creates a copy of the configuration
func (c *GlobalConfig) CreateCopy() *GlobalConfig {
	hdCopy := c.Hyperdrive.Clone()
<<<<<<< HEAD
	swCopy := c.Stakewise.Clone().(*swconfig.StakeWiseConfig)
	csCopy := c.Constellation.Clone().(*csconfig.ConstellationConfig)

	return &GlobalConfig{
		Hyperdrive:    hdCopy,
		Stakewise:     swCopy,
		Constellation: csCopy,
=======

	// Stakewise
	swCopy := c.StakeWise.Clone().(*swconfig.StakeWiseConfig)

	return &GlobalConfig{
		Hyperdrive: hdCopy,
		StakeWise:  swCopy,
>>>>>>> 26863916
	}
}

// Changes the current network, propagating new parameter settings if they are affected
func (c *GlobalConfig) ChangeNetwork(newNetwork config.Network) {
	// Get the current network
	oldNetwork := c.Hyperdrive.Network.Value
	if oldNetwork == newNetwork {
		return
	}

	// Run the changes
	c.Hyperdrive.ChangeNetwork(newNetwork)
	for _, module := range c.GetAllModuleConfigs() {
		module.ChangeNetwork(oldNetwork, newNetwork)
	}
}

// Updates the default parameters based on the current network value
func (c *GlobalConfig) UpdateDefaults() {
	network := c.Hyperdrive.Network.Value
	config.UpdateDefaults(c.Hyperdrive, network)
	for _, module := range c.GetAllModuleConfigs() {
		module.UpdateDefaults(network)
	}
}

// Checks to see if the current configuration is valid; if not, returns a list of errors
func (c *GlobalConfig) Validate() []string {
	errors := []string{}

	// Check for illegal blank strings
	/* TODO - this needs to be smarter and ignore irrelevant settings
	for _, param := range config.GetParameters() {
		if param.Type == ParameterType_String && !param.CanBeBlank && param.Value == "" {
			errors = append(errors, fmt.Sprintf("[%s] cannot be blank.", param.Name))
		}
	}

	for name, subconfig := range config.GetSubconfigs() {
		for _, param := range subconfig.GetParameters() {
			if param.Type == ParameterType_String && !param.CanBeBlank && param.Value == "" {
				errors = append(errors, fmt.Sprintf("[%s - %s] cannot be blank.", name, param.Name))
			}
		}
	}
	*/

	// Ensure there's a MEV-boost URL
	if c.Hyperdrive.MevBoost.Enable.Value {
		switch c.Hyperdrive.MevBoost.Mode.Value {
		case config.ClientMode_Local:
			// In local MEV-boost mode, the user has to have at least one relay
			relays := c.Hyperdrive.MevBoost.GetEnabledMevRelays()
			if len(relays) == 0 {
				errors = append(errors, "You have MEV-boost enabled in local mode but don't have any profiles or relays enabled. Please select at least one profile or relay to use MEV-boost.")
			}
		case config.ClientMode_External:
			// In external MEV-boost mode, the user has to have an external URL if they're running Docker mode
			if c.Hyperdrive.IsLocalMode() && c.Hyperdrive.MevBoost.ExternalUrl.Value == "" {
				errors = append(errors, "You have MEV-boost enabled in external mode but don't have a URL set. Please enter the external MEV-boost server URL to use it.")
			}
		default:
			errors = append(errors, "You do not have a MEV-Boost mode configured. You must either select a mode in the `hyperdrive service config` UI, or disable MEV-Boost.")
		}
	}

	// Ensure the selected port numbers are unique. Keeps track of all the errors
	portMap := make(map[uint16]bool)
	portMap, errors = addAndCheckForDuplicate(portMap, c.Hyperdrive.ApiPort, errors)
<<<<<<< HEAD
	portMap, errors = addAndCheckForDuplicate(portMap, c.Stakewise.ApiPort, errors)
	portMap, errors = addAndCheckForDuplicate(portMap, c.Constellation.ApiPort, errors)
=======
	portMap, errors = addAndCheckForDuplicate(portMap, c.StakeWise.ApiPort, errors)
>>>>>>> 26863916
	if c.Hyperdrive.ClientMode.Value == config.ClientMode_Local {
		portMap, errors = addAndCheckForDuplicate(portMap, c.Hyperdrive.LocalExecutionClient.HttpPort, errors)
		portMap, errors = addAndCheckForDuplicate(portMap, c.Hyperdrive.LocalExecutionClient.WebsocketPort, errors)
		portMap, errors = addAndCheckForDuplicate(portMap, c.Hyperdrive.LocalExecutionClient.EnginePort, errors)
		portMap, errors = addAndCheckForDuplicate(portMap, c.Hyperdrive.LocalExecutionClient.P2pPort, errors)
		portMap, errors = addAndCheckForDuplicate(portMap, c.Hyperdrive.LocalBeaconClient.HttpPort, errors)
		portMap, errors = addAndCheckForDuplicate(portMap, c.Hyperdrive.LocalBeaconClient.P2pPort, errors)
		portMap, errors = addAndCheckForDuplicate(portMap, c.Hyperdrive.LocalBeaconClient.Lighthouse.P2pQuicPort, errors)
		portMap, errors = addAndCheckForDuplicate(portMap, c.Hyperdrive.LocalBeaconClient.Prysm.RpcPort, errors)
	}
	if c.Hyperdrive.Metrics.EnableMetrics.Value {
		portMap, errors = addAndCheckForDuplicate(portMap, c.Hyperdrive.Metrics.EcMetricsPort, errors)
		portMap, errors = addAndCheckForDuplicate(portMap, c.Hyperdrive.Metrics.BnMetricsPort, errors)
		portMap, errors = addAndCheckForDuplicate(portMap, c.Hyperdrive.Metrics.Prometheus.Port, errors)
		portMap, errors = addAndCheckForDuplicate(portMap, c.Hyperdrive.Metrics.ExporterMetricsPort, errors)
		portMap, errors = addAndCheckForDuplicate(portMap, c.Hyperdrive.Metrics.Grafana.Port, errors)
		portMap, errors = addAndCheckForDuplicate(portMap, c.Hyperdrive.Metrics.DaemonMetricsPort, errors)
		if c.StakeWise.Enabled.Value {
			portMap, errors = addAndCheckForDuplicate(portMap, c.StakeWise.VcCommon.MetricsPort, errors)
		}
		if c.Constellation.Enabled.Value {
			portMap, errors = addAndCheckForDuplicate(portMap, c.Constellation.VcCommon.MetricsPort, errors)
		}
	}
	if c.Hyperdrive.MevBoost.Enable.Value && c.Hyperdrive.MevBoost.Mode.Value == config.ClientMode_Local {
		_, errors = addAndCheckForDuplicate(portMap, c.Hyperdrive.MevBoost.Port, errors)
	}

	return errors
}

// Get all of the settings that have changed between an old config and this config, and get all of the containers that are affected by those changes - also returns whether or not the selected network was changed
func (c *GlobalConfig) GetChanges(oldConfig *GlobalConfig) ([]*config.ChangedSection, map[config.ContainerID]bool, bool) {
	sectionList := []*config.ChangedSection{}
	changedContainers := map[config.ContainerID]bool{}

	// Process all configs for changes
	sectionList = getChanges(oldConfig.Hyperdrive, c.Hyperdrive, sectionList, changedContainers)
<<<<<<< HEAD
	sectionList = getChanges(oldConfig.Stakewise, c.Stakewise, sectionList, changedContainers)
	sectionList = getChanges(oldConfig.Constellation, c.Constellation, sectionList, changedContainers)
=======
	sectionList = getChanges(oldConfig.StakeWise, c.StakeWise, sectionList, changedContainers)
>>>>>>> 26863916

	// Add all VCs to the list of changed containers if any change requires a VC change
	if changedContainers[config.ContainerID_ValidatorClient] {
		delete(changedContainers, config.ContainerID_ValidatorClient)
		for _, module := range c.GetAllModuleConfigs() {
			vcInfo := module.GetValidatorContainerTagInfo()
			for name := range vcInfo {
				changedContainers[name] = true
			}
		}
	}

	// Check if the network has changed
	changeNetworks := false
	if oldConfig.Hyperdrive.Network.Value != c.Hyperdrive.Network.Value {
		changeNetworks = true
	}

	return sectionList, changedContainers, changeNetworks
}

// Attempts to load the system's external IP address
func (c *GlobalConfig) LoadExternalIP() {
	if c.ExternalIP != "" {
		return
	}

	// Get the external IP address
	ip, err := config.GetExternalIP(externalIPTimeout)
	if err != nil {
		fmt.Println("Warning: couldn't get external IP address; if you're using Nimbus, Besu, or Teku, it may have trouble finding peers:")
		fmt.Println(err.Error())
		return
	}

	if ip.To4() == nil {
		fmt.Println("Warning: external IP address is v6; if you're using Nimbus, Besu, or Teku, it may have trouble finding peers.")
	}

	c.ExternalIP = ip.String()
}

// Compare two config sections and see what's changed between them, generating a ChangedSection for the results.
func getChanges(
	oldConfig config.IConfigSection,
	newConfig config.IConfigSection,
	sectionList []*config.ChangedSection,
	changedContainers map[config.ContainerID]bool,
) []*config.ChangedSection {
	section, changeCount := config.GetChangedSettings(oldConfig, newConfig)
	section.Name = newConfig.GetTitle()
	if changeCount > 0 {
		config.GetAffectedContainers(section, changedContainers)
		sectionList = append(sectionList, section)
	}
	return sectionList
}

// Check a port setting to see if it's already used elsewhere
func addAndCheckForDuplicate(portMap map[uint16]bool, param config.Parameter[uint16], errors []string) (map[uint16]bool, []string) {
	port := param.Value
	if portMap[port] {
		return portMap, append(errors, fmt.Sprintf("Port %d for %s is already in use", port, param.GetCommon().Name))
	} else {
		portMap[port] = true
	}
	return portMap, errors
}<|MERGE_RESOLUTION|>--- conflicted
+++ resolved
@@ -17,12 +17,6 @@
 
 // Wrapper for global configuration
 type GlobalConfig struct {
-<<<<<<< HEAD
-	ExternalIP    string
-	Hyperdrive    *hdconfig.HyperdriveConfig
-	Stakewise     *swconfig.StakeWiseConfig
-	Constellation *csconfig.ConstellationConfig
-=======
 	ExternalIP string
 
 	// Hyperdrive
@@ -32,21 +26,19 @@
 	// StakeWise
 	StakeWise          *swconfig.StakeWiseConfig
 	StakeWiseResources *swconfig.StakeWiseResources
->>>>>>> 26863916
+
+	// Constellation
+	Constellation          *csconfig.ConstellationConfig
+	ConstellationResources *csconfig.ConstellationResources
 }
 
 // Make a new global config
-func NewGlobalConfig(hdCfg *hdconfig.HyperdriveConfig, hdSettings []*hdconfig.HyperdriveSettings, swCfg *swconfig.StakeWiseConfig, swSettings []*swconfig.StakeWiseSettings) (*GlobalConfig, error) {
+func NewGlobalConfig(hdCfg *hdconfig.HyperdriveConfig, hdSettings []*hdconfig.HyperdriveSettings, swCfg *swconfig.StakeWiseConfig, swSettings []*swconfig.StakeWiseSettings, csCfg *csconfig.ConstellationConfig, csSettings []*csconfig.ConstellationSettings) (*GlobalConfig, error) {
 	// Make the config
 	cfg := &GlobalConfig{
-<<<<<<< HEAD
 		Hyperdrive:    hdCfg,
-		Stakewise:     swconfig.NewStakeWiseConfig(hdCfg),
-		Constellation: csconfig.NewConstellationConfig(hdCfg),
-=======
-		Hyperdrive: hdCfg,
-		StakeWise:  swCfg,
->>>>>>> 26863916
+		StakeWise:     swCfg,
+		Constellation: csCfg,
 	}
 
 	// Get the HD resources
@@ -75,6 +67,17 @@
 		return nil, fmt.Errorf("could not find stakewise resources for network [%s]", network)
 	}
 
+	// Get the Constellation resources
+	for _, setting := range csSettings {
+		if setting.Key == network {
+			cfg.ConstellationResources = setting.ConstellationResources
+			break
+		}
+	}
+	if cfg.ConstellationResources == nil {
+		return nil, fmt.Errorf("could not find constellation resources for network [%s]", network)
+	}
+
 	/*
 		for _, module := range cfg.GetAllModuleConfigs() {
 			config.ApplyDefaults(module, hdCfg.Network.Value)
@@ -86,12 +89,8 @@
 // Get the configs for all of the modules in the system
 func (c *GlobalConfig) GetAllModuleConfigs() []hdconfig.IModuleConfig {
 	return []hdconfig.IModuleConfig{
-<<<<<<< HEAD
-		c.Stakewise,
+		c.StakeWise,
 		c.Constellation,
-=======
-		c.StakeWise,
->>>>>>> 26863916
 	}
 }
 
@@ -135,23 +134,13 @@
 // Creates a copy of the configuration
 func (c *GlobalConfig) CreateCopy() *GlobalConfig {
 	hdCopy := c.Hyperdrive.Clone()
-<<<<<<< HEAD
-	swCopy := c.Stakewise.Clone().(*swconfig.StakeWiseConfig)
+	swCopy := c.StakeWise.Clone().(*swconfig.StakeWiseConfig)
 	csCopy := c.Constellation.Clone().(*csconfig.ConstellationConfig)
 
 	return &GlobalConfig{
 		Hyperdrive:    hdCopy,
-		Stakewise:     swCopy,
+		StakeWise:     swCopy,
 		Constellation: csCopy,
-=======
-
-	// Stakewise
-	swCopy := c.StakeWise.Clone().(*swconfig.StakeWiseConfig)
-
-	return &GlobalConfig{
-		Hyperdrive: hdCopy,
-		StakeWise:  swCopy,
->>>>>>> 26863916
 	}
 }
 
@@ -222,12 +211,8 @@
 	// Ensure the selected port numbers are unique. Keeps track of all the errors
 	portMap := make(map[uint16]bool)
 	portMap, errors = addAndCheckForDuplicate(portMap, c.Hyperdrive.ApiPort, errors)
-<<<<<<< HEAD
-	portMap, errors = addAndCheckForDuplicate(portMap, c.Stakewise.ApiPort, errors)
+	portMap, errors = addAndCheckForDuplicate(portMap, c.StakeWise.ApiPort, errors)
 	portMap, errors = addAndCheckForDuplicate(portMap, c.Constellation.ApiPort, errors)
-=======
-	portMap, errors = addAndCheckForDuplicate(portMap, c.StakeWise.ApiPort, errors)
->>>>>>> 26863916
 	if c.Hyperdrive.ClientMode.Value == config.ClientMode_Local {
 		portMap, errors = addAndCheckForDuplicate(portMap, c.Hyperdrive.LocalExecutionClient.HttpPort, errors)
 		portMap, errors = addAndCheckForDuplicate(portMap, c.Hyperdrive.LocalExecutionClient.WebsocketPort, errors)
@@ -266,12 +251,8 @@
 
 	// Process all configs for changes
 	sectionList = getChanges(oldConfig.Hyperdrive, c.Hyperdrive, sectionList, changedContainers)
-<<<<<<< HEAD
-	sectionList = getChanges(oldConfig.Stakewise, c.Stakewise, sectionList, changedContainers)
+	sectionList = getChanges(oldConfig.StakeWise, c.StakeWise, sectionList, changedContainers)
 	sectionList = getChanges(oldConfig.Constellation, c.Constellation, sectionList, changedContainers)
-=======
-	sectionList = getChanges(oldConfig.StakeWise, c.StakeWise, sectionList, changedContainers)
->>>>>>> 26863916
 
 	// Add all VCs to the list of changed containers if any change requires a VC change
 	if changedContainers[config.ContainerID_ValidatorClient] {
