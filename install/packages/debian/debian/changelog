--- conflicted
+++ resolved
@@ -1,10 +1,9 @@
-<<<<<<< HEAD
 hyperdrive (1.2.0~dev) UNRELEASED; urgency=medium
 
   * Introduced support for StakeWise v2 vaults
 
  -- NodeSet Inc. <info@nodeset.io>  Fri, 21 Mar 2025 16:04:11 +0000
-=======
+ 
 hyperdrive (1.1.4) stable; urgency=medium
 
   * Updated Geth, Besu, Nethermind, Reth, Lodestar, Nimbus, Prysm, Teku, and the Node Exporter.
@@ -12,7 +11,6 @@
   * Added support for the new Hoodi testnet.
 
  -- NodeSet Inc. <info@nodeset.io>  Tue, 25 Mar 2025 18:33:24 +0000
->>>>>>> 04057b8b
 
 hyperdrive (1.1.3) stable; urgency=medium
 
