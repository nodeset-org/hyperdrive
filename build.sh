--- conflicted
+++ resolved
@@ -161,24 +161,17 @@
 # =================
 
 # Parse arguments
-<<<<<<< HEAD
-while getopts "actpdsxlv:" FLAG; do
-=======
-while getopts "actpdsluv:" FLAG; do
->>>>>>> 3de67534
+while getopts "actpdsxluv:" FLAG; do
     case "$FLAG" in
         a) CLI=true DISTRO=true PACKAGES=true DAEMON=true SW_DAEMON=true CONST_DAEMON=true;;
         c) CLI=true ;;
         d) DAEMON=true ;;
         l) LATEST=true ;;
-<<<<<<< HEAD
         x) CONST_DAEMON=true ;;
         p) PACKAGES=true ;;
         s) SW_DAEMON=true ;;
         t) DISTRO=true ;;
-=======
         u) UPLOAD=true ;;
->>>>>>> 3de67534
         v) VERSION="$OPTARG" ;;
         *) usage ;;
     esac
