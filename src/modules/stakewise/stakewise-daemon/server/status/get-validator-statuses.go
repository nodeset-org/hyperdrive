--- conflicted
+++ resolved
@@ -51,19 +51,10 @@
 	bc := sp.GetBeaconClient()
 	w := sp.GetWallet()
 	nc := sp.GetNodesetClient()
-<<<<<<< HEAD
-=======
-
->>>>>>> 0a495f20
 	nodesetStatusResponse, err := nc.GetRegisteredValidators()
 	if err != nil {
 		return fmt.Errorf("error getting nodeset statuses: %w", err)
 	}
-<<<<<<< HEAD
-	fmt.Printf("!!! Nodeset statuses: %v\n", nodesetStatusResponse)
-=======
-
->>>>>>> 0a495f20
 	privateKeys, err := w.GetAllPrivateKeys()
 	if err != nil {
 		return fmt.Errorf("error getting private keys: %w", err)
@@ -73,12 +64,8 @@
 	if err != nil {
 		return fmt.Errorf("error getting public keys: %w", err)
 	}
-<<<<<<< HEAD
-	statusResponse, err := bc.GetValidatorStatuses(context.Background(), publicKeys, nil)
-=======
 
 	beaconStatusResponse, err := bc.GetValidatorStatuses(context.Background(), publicKeys, nil)
->>>>>>> 0a495f20
 	if err != nil {
 		return fmt.Errorf("error getting validator statuses: %w", err)
 	}
@@ -88,13 +75,6 @@
 		registeredPubkeys = append(registeredPubkeys, pubkeyStatus.Pubkey)
 	}
 
-<<<<<<< HEAD
-	beaconStatuses := make(map[string]types.ValidatorState)
-	nodesetStatuses := make(map[string]swapi.NodesetStatus)
-
-	for _, pubKey := range publicKeys {
-		status, exists := statusResponse[pubKey]
-=======
 	// Get status info for each pubkey
 	data.States = make([]swapi.ValidatorStateInfo, len(publicKeys))
 	for i, pubkey := range publicKeys {
@@ -103,7 +83,6 @@
 
 		// Beacon status
 		status, exists := beaconStatusResponse[pubkey]
->>>>>>> 0a495f20
 		if exists {
 			state.BeaconStatus = status.Status
 			state.Index = status.Index
@@ -113,21 +92,12 @@
 
 		// NodeSet status
 		switch {
-<<<<<<< HEAD
-		case IsRegisteredToStakewise(pubKey, statusResponse):
-			nodesetStatuses[pubKey.HexWithPrefix()] = swapi.RegisteredToStakewise
-		case IsUploadedStakewise(pubKey, statusResponse):
-			nodesetStatuses[pubKey.HexWithPrefix()] = swapi.UploadedStakewise
-		case IsUploadedToNodeset(pubKey, statusResponse, registeredPubkeys):
-			nodesetStatuses[pubKey.HexWithPrefix()] = swapi.UploadedToNodeset
-=======
 		case isRegisteredToStakewise(pubkey, beaconStatusResponse):
 			state.NodesetStatus = swtypes.NodesetStatus_RegisteredToStakewise
 		case isUploadedStakewise(pubkey, beaconStatusResponse):
 			state.NodesetStatus = swtypes.NodesetStatus_UploadedStakewise
 		case isUploadedToNodeset(pubkey, registeredPubkeys):
 			state.NodesetStatus = swtypes.NodesetStatus_UploadedToNodeset
->>>>>>> 0a495f20
 		default:
 			state.NodesetStatus = swtypes.NodesetStatus_Generated
 		}
