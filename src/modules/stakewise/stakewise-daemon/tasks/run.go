--- conflicted
+++ resolved
@@ -42,12 +42,8 @@
 // Run daemon
 func (t *TaskLoop) Run() error {
 	// Initialize tasks
-<<<<<<< HEAD
-	updateDepositData := NewUpdateDepositData(t.ctx, t.sp, t.logger)
-=======
-	updateDepositData := NewUpdateDepositData(t.sp, log.NewColorLogger(UpdateDepositDataColor))
-	sendExitData := NewSendExitData(t.sp, log.NewColorLogger(SendExitDataColor))
->>>>>>> 77ee60ed
+	updateDepositData := NewUpdateDepositDataTask(t.ctx, t.sp, t.logger)
+	sendExitData := NewSendExitData(t.ctx, t.sp, t.logger)
 
 	// Run the loop
 	t.wg.Add(1)
@@ -78,13 +74,13 @@
 			if err := updateDepositData.Run(); err != nil {
 				t.logger.Error(err.Error())
 			}
-			if t.sleepAndCheckIfCancelled(taskCooldown) {
+			if utils.SleepWithCancel(t.ctx, taskCooldown) {
 				break
 			}
 
 			// Submit missing exit messages to the NodeSet server
 			if err := sendExitData.Run(); err != nil {
-				errorLog.Println(err)
+				t.logger.Error(err.Error())
 			}
 
 			// Tasks end here
