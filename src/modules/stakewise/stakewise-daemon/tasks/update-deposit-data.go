package swtasks

import (
	"context"
	"fmt"
	"log/slog"

	"github.com/nodeset-org/hyperdrive/client"
	swcontracts "github.com/nodeset-org/hyperdrive/modules/stakewise/stakewise-daemon/common/contracts"

	"github.com/ethereum/go-ethereum/common"
	swconfig "github.com/nodeset-org/hyperdrive/modules/stakewise/shared/config"
	swcommon "github.com/nodeset-org/hyperdrive/modules/stakewise/stakewise-daemon/common"
	"github.com/nodeset-org/hyperdrive/shared/types"
	batch "github.com/rocket-pool/batch-query"
	"github.com/rocket-pool/node-manager-core/log"
)

// Update deposit data task
<<<<<<< HEAD
type UpdateDepositDataTask struct {
	logger *log.Logger
	ctx    context.Context
	sp     *swcommon.StakewiseServiceProvider
	w      *swcommon.Wallet
	hd     *client.ApiClient
	ns     *swcommon.NodesetClient
	ddMgr  *swcommon.DepositDataManager
	cfg    *swconfig.StakewiseConfig
=======
type UpdateDepositData struct {
	sp  *swcommon.StakewiseServiceProvider
	log log.ColorLogger
>>>>>>> 77ee60ed
}

// Create update deposit data task
func NewUpdateDepositData(ctx context.Context, sp *swcommon.StakewiseServiceProvider, logger *log.Logger) *UpdateDepositDataTask {
	return &UpdateDepositDataTask{
		logger: logger,
		ctx:    ctx,
		sp:     sp,
		w:      sp.GetWallet(),
		hd:     sp.GetHyperdriveClient(),
		ns:     sp.GetNodesetClient(),
		ddMgr:  sp.GetDepositDataManager(),
		cfg:    sp.GetModuleConfig(),
	}
}

// Update deposit data
func (t *UpdateDepositDataTask) Run() error {
	t.logger.Info("Checking version of NodeSet data on disk...")

	// Get the version on the server
	remoteVersion, err := t.ns.GetServerDepositDataVersion(t.ctx)
	if err != nil {
		return fmt.Errorf("error getting latest deposit data version: %w", err)
	}

	// Compare versions
	localVersion := t.w.GetLatestDepositDataVersion()
	if remoteVersion == localVersion {
		t.logger.Info("Local data is up to date", slog.Int("version", localVersion))
		return nil
	}

	// Get the new data
	t.logger.Info("Deposit data is out of date retrieving latest data...", slog.Int("localVersion", localVersion), slog.Int("remoteVersion", remoteVersion))
	_, depositData, err := t.ns.GetServerDepositData(t.ctx)
	if err != nil {
		return fmt.Errorf("error getting latest deposit data: %w", err)
	}

	// Verify the merkle roots if enabled
	if t.cfg.VerifyDepositsRoot.Value {
		isMatch, err := t.verifyDepositsRoot(depositData)
		if err != nil {
			return err
		}
		if !isMatch {
			return nil
		}
	}

	// Save it
	err = t.ddMgr.UpdateDepositData(depositData)
	if err != nil {
		return fmt.Errorf("error saving deposit data: %w", err)
	}
	err = t.w.SetLatestDepositDataVersion(remoteVersion)
	if err != nil {
		return fmt.Errorf("error updating latest saved version number: %w", err)
	}

	// Restart the Stakewise op container
	t.logger.Info("Restarting Stakewise operator...")
	_, err = t.hd.Service.RestartContainer(string(swconfig.ContainerID_StakewiseOperator))
	if err != nil {
		return fmt.Errorf("error restarting %s container: %w", swconfig.ContainerID_StakewiseOperator, err)
	}

	t.logger.Info("Done! Your deposit data is now up to date.")
	return nil
}

// Verify the Merkle root from the deposits data matches what's on chain before saving
func (t *UpdateDepositDataTask) verifyDepositsRoot(depositData []types.ExtendedDepositData) (bool, error) {
	// Get services
	ec := t.sp.GetEthClient()
	res := t.sp.GetResources()
	txMgr := t.sp.GetTransactionManager()
	q := t.sp.GetQueryManager()
	ddMgr := t.sp.GetDepositDataManager()

	// Get the Merkle root from it
	localRoot, err := ddMgr.ComputeMerkleRoot(depositData)
	if err != nil {
		return false, fmt.Errorf("error computing Merkle root from deposit data: %w", err)
	}
	t.logger.Info("Computed Merkle root", slog.String("root", localRoot.Hex()))

	// Get the Merkle root from the vault
	vault, err := swcontracts.NewStakewiseVault(res.Vault, ec, txMgr)
	if err != nil {
		return false, fmt.Errorf("error creating Stakewise Vault binding: %w", err)
	}
	var contractRoot common.Hash
	err = q.Query(func(mc *batch.MultiCaller) error {
		vault.GetValidatorsRoot(mc, &contractRoot)
		return nil
	}, nil)
	if err != nil {
		return false, fmt.Errorf("error getting canonical deposit root from the Stakewise Vault: %w", err)
	}
	t.logger.Info("Retrieved contract's Merkle root", slog.String("root", contractRoot.Hex()))

	// Compare them
	if localRoot != contractRoot {
		t.logger.Warn("Locally computed deposits data root does not match the value stored on chain, refusing to save for safety!")
		return false, nil
	} else {
		t.logger.Info("Locally computed deposits data root matches the root stored on-chain, updating may proceed.")
	}
	return true, nil
}<|MERGE_RESOLUTION|>--- conflicted
+++ resolved
@@ -17,7 +17,6 @@
 )
 
 // Update deposit data task
-<<<<<<< HEAD
 type UpdateDepositDataTask struct {
 	logger *log.Logger
 	ctx    context.Context
@@ -27,15 +26,10 @@
 	ns     *swcommon.NodesetClient
 	ddMgr  *swcommon.DepositDataManager
 	cfg    *swconfig.StakewiseConfig
-=======
-type UpdateDepositData struct {
-	sp  *swcommon.StakewiseServiceProvider
-	log log.ColorLogger
->>>>>>> 77ee60ed
 }
 
 // Create update deposit data task
-func NewUpdateDepositData(ctx context.Context, sp *swcommon.StakewiseServiceProvider, logger *log.Logger) *UpdateDepositDataTask {
+func NewUpdateDepositDataTask(ctx context.Context, sp *swcommon.StakewiseServiceProvider, logger *log.Logger) *UpdateDepositDataTask {
 	return &UpdateDepositDataTask{
 		logger: logger,
 		ctx:    ctx,
