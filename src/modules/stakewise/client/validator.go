--- conflicted
+++ resolved
@@ -29,14 +29,9 @@
 	return r.context
 }
 
-<<<<<<< HEAD
-// Get signed exit messages for the provided validators, with an optional epoch parameter. If not specified, the epoch from the current chain head will be used.
-func (r *ValidatorRequester) GetSignedExitMessage(pubkeys []beacon.ValidatorPubkey, epoch *uint64, noBroadcastBool bool) (*types.ApiResponse[swapi.ValidatorGetSignedExitMessagesData], error) {
-=======
 // Exit the provided validators from the Beacon Chain (or simply return their signed exit messages for later use without broadcasting),
 // with an optional epoch parameter. If not specified, the epoch from the current chain head will be used.
-func (r *ValidatorRequester) Exit(pubkeys []beacon.ValidatorPubkey, epoch *uint64, noBroadcastBool bool) (*api.ApiResponse[swapi.ValidatorExitData], error) {
->>>>>>> 0a495f20
+func (r *ValidatorRequester) Exit(pubkeys []beacon.ValidatorPubkey, epoch *uint64, noBroadcastBool bool) (*types.ApiResponse[swapi.ValidatorExitData], error) {
 	args := map[string]string{
 		"pubkeys":      client.MakeBatchArg(pubkeys),
 		"no-broadcast": strconv.FormatBool(noBroadcastBool),
