package nodeset

import (
	"context"

	"github.com/gorilla/mux"
	"github.com/nodeset-org/hyperdrive-daemon/common"
	ns_constellation "github.com/nodeset-org/hyperdrive-daemon/server/api/nodeset/constellation"
	ns_stakewise "github.com/nodeset-org/hyperdrive-daemon/server/api/nodeset/stakewise"
	"github.com/rocket-pool/node-manager-core/api/server"
	"github.com/rocket-pool/node-manager-core/log"
)

type NodeSetHandler struct {
<<<<<<< HEAD
	logger               *log.Logger
	ctx                  context.Context
	serviceProvider      *common.ServiceProvider
	factories            []server.IContextFactory
	stakeWiseHandler     *ns_stakewise.StakeWiseHandler
	constellationHandler *ns_constellation.ConstellationHandler
=======
	logger          *log.Logger
	ctx             context.Context
	serviceProvider common.IHyperdriveServiceProvider
	factories       []server.IContextFactory
>>>>>>> 598d805f
}

func NewNodeSetHandler(logger *log.Logger, ctx context.Context, serviceProvider common.IHyperdriveServiceProvider) *NodeSetHandler {
	h := &NodeSetHandler{
		logger:          logger,
		ctx:             ctx,
		serviceProvider: serviceProvider,
	}
	h.factories = []server.IContextFactory{
		&nodeSetRegisterNodeContextFactory{h},
		&nodeSetGetRegistrationStatusContextFactory{h},
	}
	return h
}

func (h *NodeSetHandler) RegisterRoutes(router *mux.Router) {
	subrouter := router.PathPrefix("/nodeset").Subrouter()
	for _, factory := range h.factories {
		factory.RegisterRoute(subrouter)
	}

	// Register StakeWise routes
	h.stakeWiseHandler = ns_stakewise.NewStakeWiseHandler(h.logger, h.ctx, h.serviceProvider)
	h.stakeWiseHandler.RegisterRoutes(subrouter)

	// Register Constellation routes
	h.constellationHandler = ns_constellation.NewConstellationHandler(h.logger, h.ctx, h.serviceProvider)
	h.constellationHandler.RegisterRoutes(subrouter)
}<|MERGE_RESOLUTION|>--- conflicted
+++ resolved
@@ -12,19 +12,12 @@
 )
 
 type NodeSetHandler struct {
-<<<<<<< HEAD
 	logger               *log.Logger
 	ctx                  context.Context
-	serviceProvider      *common.ServiceProvider
+	serviceProvider      common.IHyperdriveServiceProvider
 	factories            []server.IContextFactory
 	stakeWiseHandler     *ns_stakewise.StakeWiseHandler
 	constellationHandler *ns_constellation.ConstellationHandler
-=======
-	logger          *log.Logger
-	ctx             context.Context
-	serviceProvider common.IHyperdriveServiceProvider
-	factories       []server.IContextFactory
->>>>>>> 598d805f
 }
 
 func NewNodeSetHandler(logger *log.Logger, ctx context.Context, serviceProvider common.IHyperdriveServiceProvider) *NodeSetHandler {
